services:
  strongswan-base:
    build:
      context: .
      dockerfile: Dockerfile.dev
      args:
        BUILD_QKD_ETSI: "true"
        BUILD_QKD_KEM: "false"
        QKD_BACKEND: ${QKD_BACKEND:-simulated}
        ACCOUNT_ID: ${ACCOUNT_ID:-}
    image: strongswan-base:latest
    container_name: strongswan-base
  strongswan-test:
    build:
      context: .
      dockerfile: Dockerfile.test
    image: strongswan-test:latest
    container_name: strongswan-test
    depends_on:
      - strongswan-base
  bob:
    image: strongswan-test:latest
    container_name: bob
    depends_on:
      - strongswan-test
    cap_add:
      - NET_ADMIN
      - SYS_ADMIN
      - SYS_MODULE
    stdin_open: true
    tty: true
    volumes:
      - ./bob:/etc/swanctl
      - ./strongswan.conf:/etc/strongswan.conf
      - ./results:/output
    networks:
      internet:
        ipv4_address: 172.30.0.2  # Changed from 192.168.0.2
      intranet:
        ipv4_address: 172.31.0.2  # Changed from 10.1.0.2
  alice:
    image: strongswan-test:latest
    container_name: alice
    depends_on:
      - strongswan-test
    cap_add:
      - NET_ADMIN
      - SYS_ADMIN
      - SYS_MODULE
    stdin_open: true
    tty: true
    volumes:
      - ./alice:/etc/swanctl
      - ./strongswan.conf:/etc/strongswan.conf
      - ./results:/output
    networks:
      internet:
        ipv4_address: 172.30.0.3  # Changed from 192.168.0.3
networks:
  internet:
    ipam:
      driver: default 
      config:
        - subnet: 172.30.0.0/24  # Changed from 192.168.0.0/24
  intranet:
    ipam:
      driver: default
      config:
<<<<<<< HEAD
        - subnet: 172.31.0.0/16  # Changed from 10.1.0.0/16
        
# Alternative
#networks:
#  internet:
#    driver: macvlan
#    driver_opts:
#      parent: enp1s0  # Put your interface here
#    ipam:
#      config:
#        - subnet: 192.168.0.0/24
#  intranet:
#    driver: macvlan
#    driver_opts:
#      parent: enp1s0  # Put your interface here
#    ipam:
#      config:
#        - subnet: 10.1.0.0/16
=======
        - subnet: 172.31.0.0/16  # Changed from 10.1.0.0/16
>>>>>>> 3d1444e9
<|MERGE_RESOLUTION|>--- conflicted
+++ resolved
@@ -66,25 +66,4 @@
     ipam:
       driver: default
       config:
-<<<<<<< HEAD
-        - subnet: 172.31.0.0/16  # Changed from 10.1.0.0/16
-        
-# Alternative
-#networks:
-#  internet:
-#    driver: macvlan
-#    driver_opts:
-#      parent: enp1s0  # Put your interface here
-#    ipam:
-#      config:
-#        - subnet: 192.168.0.0/24
-#  intranet:
-#    driver: macvlan
-#    driver_opts:
-#      parent: enp1s0  # Put your interface here
-#    ipam:
-#      config:
-#        - subnet: 10.1.0.0/16
-=======
-        - subnet: 172.31.0.0/16  # Changed from 10.1.0.0/16
->>>>>>> 3d1444e9
+        - subnet: 172.31.0.0/16  # Changed from 10.1.0.0/16